﻿// Copyright (c) 2007-2017 ppy Pty Ltd <contact@ppy.sh>.
// Licensed under the MIT Licence - https://raw.githubusercontent.com/ppy/osu/master/LICENCE

using OpenTK;
using osu.Game.Beatmaps;
using osu.Game.Database;
using osu.Game.Modes.Objects.Drawables;
using osu.Game.Modes.Taiko.Judgements;
using osu.Game.Modes.Taiko.Objects;
using osu.Game.Modes.UI;
using System;

namespace osu.Game.Modes.Taiko
{
    internal class TaikoScoreProcessor : ScoreProcessor<TaikoHitObject, TaikoJudgement>
    {
        /// <summary>
        /// The maximum score achievable.
        /// Does _not_ include bonus score - for bonus score see <see cref="bonusScore"/>.
        /// </summary>
        private const int max_score = 1000000;

        /// <summary>
        /// The amount of the score attributed to combo.
        /// </summary>
        private const double combo_portion_max = max_score * 0.2;

        /// <summary>
        /// The amount of the score attributed to accuracy.
        /// </summary>
        private const double accuracy_portion_max = max_score * 0.8;

        /// <summary>
        /// The factor used to determine relevance of combos.
        /// </summary>
        private const double combo_base = 4;

        /// <summary>
        /// The HP awarded by a <see cref="TaikoHitResult.Great"/> hit.
        /// </summary>
        private const double hp_hit_great = 0.03;

        /// <summary>
        /// The HP awarded for a <see cref="TaikoHitResult.Good"/> hit at HP >= 5.
        /// </summary>
        private const double hp_hit_good = 0.011;

        /// <summary>
        /// The HP awarded for a <see cref="TaikoHitResult.Good"/> hit at HP = 0.
        /// <para>
        /// Yes, this is incorrect, and goods at HP = 0 will award more HP than greats.
        /// This is legacy and should be fixed, but is kept as is for now for compatibility.
        /// </para>
        /// </summary>
        private const double hp_hit_good_max = hp_hit_good * 8;

        /// <summary>
        /// The HP deducted for a <see cref="HitResult.Miss"/> at HP = 0.
        /// </summary>
        private const double hp_miss_min = -0.0018;

        /// <summary>
        /// The HP deducted for a <see cref="HitResult.Miss"/> at HP = 5.
        /// </summary>
        private const double hp_miss_mid = -0.0075;

        /// <summary>
        /// The HP deducted for a <see cref="HitResult.Miss"/> at HP = 10.
        /// </summary>
        private const double hp_miss_max = -0.12;

        /// <summary>
        /// The HP awarded for a <see cref="DrumRollTick"/> hit.
        /// <para>
        /// <see cref="DrumRollTick"/> hits award less HP as they're more spammable, although in hindsight
        /// this probably awards too little HP and is kept at this value for now for compatibility.
        /// </para>
        /// </summary>
        private const double hp_hit_tick = 0.00000003;

        /// <summary>
        /// Taiko fails at the end of the map if the player has not half-filled their HP bar.
        /// </summary>
        public override bool HasFailed => totalHits == maxTotalHits && Health.Value <= 0.5;

        /// <summary>
        /// The final combo portion of the score.
        /// </summary>
        private double comboScore => combo_portion_max * comboPortion / maxComboPortion;

        /// <summary>
        /// The final accuracy portion of the score.
        /// </summary>
        private double accuracyScore => accuracy_portion_max * Math.Pow(Accuracy, 3.6) * totalHits / maxTotalHits;

        /// <summary>
        /// The final bonus score.
        /// This is added on top of <see cref="max_score"/>, thus the total score can exceed <see cref="max_score"/>.
        /// </summary>
        private double bonusScore;

        /// <summary>
        /// The multiple of the original score added to the combo portion of the score
        /// for correctly hitting a finisher with both keys.
        /// </summary>
        private double finisherScoreScale;

        private double hpIncreaseTick;
        private double hpIncreaseGreat;
        private double hpIncreaseGood;
        private double hpIncreaseMiss;

        private double maxComboPortion;
        private double comboPortion;
        private int maxTotalHits;
        private int totalHits;

        public TaikoScoreProcessor()
        {
        }

        public TaikoScoreProcessor(HitRenderer<TaikoHitObject, TaikoJudgement> hitRenderer)
            : base(hitRenderer)
        {
        }

<<<<<<< HEAD
        protected override void ComputeTargets(Beatmap<TaikoHitObject> beatmap)
        {
            double hpMultiplierNormal = 1 / (hp_hit_great * beatmap.HitObjects.FindAll(o => o is Hit).Count * BeatmapDifficulty.DifficultyRange(beatmap.BeatmapInfo.Difficulty.DrainRate, 0.5, 0.75, 0.98));

            hpIncreaseTick = hp_hit_tick;
            hpIncreaseGreat = hpMultiplierNormal * hp_hit_great;
            hpIncreaseGood = hpMultiplierNormal * BeatmapDifficulty.DifficultyRange(beatmap.BeatmapInfo.Difficulty.DrainRate, hp_hit_good_max, hp_hit_good, hp_hit_good);
            hpIncreaseMiss = BeatmapDifficulty.DifficultyRange(beatmap.BeatmapInfo.Difficulty.DrainRate, hp_miss_min, hp_miss_mid, hp_miss_max);

            var finishers = beatmap.HitObjects.FindAll(o => o is Hit && o.IsFinisher);

            // This is a linear function that awards:
            // 10 times bonus points for hitting a finisher with both keys with 30 finishers in the map
            // 3 times bonus points for hitting a finisher with both keys with 120 finishers in the map
            finisherScoreScale = -7d / 90d * MathHelper.Clamp(finishers.Count, 30, 120) + 111d / 9d;

            foreach (TaikoHitObject obj in beatmap.HitObjects)
            {
                if (obj is Hit)
                {
                    AddJudgement(new TaikoJudgementInfo
                    {
                        Result = HitResult.Hit,
                        TaikoResult = TaikoHitResult.Great,
                        SecondHit = obj.IsFinisher
                    });
                }
                else if (obj is DrumRoll)
                {
                    for (int i = 0; i < ((DrumRoll)obj).TotalTicks; i++)
                    {
                        AddJudgement(new TaikoDrumRollTickJudgementInfo
                        {
                            Result = HitResult.Hit,
                            TaikoResult = TaikoHitResult.Great,
                            SecondHit = obj.IsFinisher
                        });
                    }

                    AddJudgement(new TaikoJudgementInfo
                    {
                        Result = HitResult.Hit,
                        TaikoResult = TaikoHitResult.Great,
                        SecondHit = obj.IsFinisher
                    });
                }
                else if (obj is Bash)
                {
                    AddJudgement(new TaikoJudgementInfo
                    {
                        Result = HitResult.Hit,
                        TaikoResult = TaikoHitResult.Great
                    });
                }
            }

            maxTotalHits = totalHits;
            maxComboPortion = comboPortion;
        }

        protected override void UpdateCalculations(TaikoJudgementInfo newJudgement)
=======
        protected override void UpdateCalculations(TaikoJudgement newJudgement)
>>>>>>> 35f1f06e
        {
            TaikoDrumRollTickJudgementInfo tickJudgement = newJudgement as TaikoDrumRollTickJudgementInfo;

            // Don't consider ticks as a type of hit that counts towards map completion
            if (tickJudgement == null)
                totalHits++;

            // Apply score changes
            if (newJudgement.Result == HitResult.Hit)
            {
                double baseValue = newJudgement.ScoreValue;

                // Add bonus points for hitting a finisher with the second key
                if (newJudgement.SecondHit)
                    baseValue += baseValue * finisherScoreScale;

                // Add score to portions
                if (tickJudgement != null)
                    bonusScore += baseValue;
                else
                {
                    Combo.Value++;

                    // A relevance factor that needs to be applied to make higher combos more relevant
                    // Value is capped at 400 combo
                    double comboRelevance = Math.Min(Math.Log(400, combo_base), Math.Max(0.5, Math.Log(Combo.Value, combo_base)));

                    comboPortion += baseValue * comboRelevance;
                }
            }

            // Apply HP changes
            switch (newJudgement.Result)
            {
                case HitResult.Miss:
                    // Missing ticks shouldn't drop HP
                    if (tickJudgement == null)
                        Health.Value += hpIncreaseMiss;
                    break;
                case HitResult.Hit:
                    switch (newJudgement.TaikoResult)
                    {
                        case TaikoHitResult.Good:
                            Health.Value += hpIncreaseGood;
                            break;
                        case TaikoHitResult.Great:
                            // Ticks only give out a different portion of HP because they're more spammable
                            if (tickJudgement != null)
                                Health.Value += hpIncreaseTick;
                            else
                                Health.Value += hpIncreaseGreat;
                            break;
                    }
                    break;
            }

            // Compute the new score + accuracy
            int score = 0;
            int maxScore = 0;

            foreach (var j in Judgements)
            {
                score += j.AccuracyScoreValue;
                maxScore = j.MaxAccuracyScoreValue;
            }

            Accuracy.Value = (double)score / maxScore;
            TotalScore.Value = comboScore + accuracyScore + bonusScore;
        }

        protected override void Reset()
        {
            base.Reset();

            Health.Value = 0;

            bonusScore = 0;
            comboPortion = 0;
            totalHits = 0;
        }
    }
}
<|MERGE_RESOLUTION|>--- conflicted
+++ resolved
@@ -1,273 +1,269 @@
-﻿// Copyright (c) 2007-2017 ppy Pty Ltd <contact@ppy.sh>.
-// Licensed under the MIT Licence - https://raw.githubusercontent.com/ppy/osu/master/LICENCE
-
-using OpenTK;
-using osu.Game.Beatmaps;
-using osu.Game.Database;
-using osu.Game.Modes.Objects.Drawables;
-using osu.Game.Modes.Taiko.Judgements;
-using osu.Game.Modes.Taiko.Objects;
-using osu.Game.Modes.UI;
-using System;
-
-namespace osu.Game.Modes.Taiko
-{
-    internal class TaikoScoreProcessor : ScoreProcessor<TaikoHitObject, TaikoJudgement>
-    {
-        /// <summary>
-        /// The maximum score achievable.
-        /// Does _not_ include bonus score - for bonus score see <see cref="bonusScore"/>.
-        /// </summary>
-        private const int max_score = 1000000;
-
-        /// <summary>
-        /// The amount of the score attributed to combo.
-        /// </summary>
-        private const double combo_portion_max = max_score * 0.2;
-
-        /// <summary>
-        /// The amount of the score attributed to accuracy.
-        /// </summary>
-        private const double accuracy_portion_max = max_score * 0.8;
-
-        /// <summary>
-        /// The factor used to determine relevance of combos.
-        /// </summary>
-        private const double combo_base = 4;
-
-        /// <summary>
-        /// The HP awarded by a <see cref="TaikoHitResult.Great"/> hit.
-        /// </summary>
-        private const double hp_hit_great = 0.03;
-
-        /// <summary>
-        /// The HP awarded for a <see cref="TaikoHitResult.Good"/> hit at HP >= 5.
-        /// </summary>
-        private const double hp_hit_good = 0.011;
-
-        /// <summary>
-        /// The HP awarded for a <see cref="TaikoHitResult.Good"/> hit at HP = 0.
-        /// <para>
-        /// Yes, this is incorrect, and goods at HP = 0 will award more HP than greats.
-        /// This is legacy and should be fixed, but is kept as is for now for compatibility.
-        /// </para>
-        /// </summary>
-        private const double hp_hit_good_max = hp_hit_good * 8;
-
-        /// <summary>
-        /// The HP deducted for a <see cref="HitResult.Miss"/> at HP = 0.
-        /// </summary>
-        private const double hp_miss_min = -0.0018;
-
-        /// <summary>
-        /// The HP deducted for a <see cref="HitResult.Miss"/> at HP = 5.
-        /// </summary>
-        private const double hp_miss_mid = -0.0075;
-
-        /// <summary>
-        /// The HP deducted for a <see cref="HitResult.Miss"/> at HP = 10.
-        /// </summary>
-        private const double hp_miss_max = -0.12;
-
-        /// <summary>
-        /// The HP awarded for a <see cref="DrumRollTick"/> hit.
-        /// <para>
-        /// <see cref="DrumRollTick"/> hits award less HP as they're more spammable, although in hindsight
-        /// this probably awards too little HP and is kept at this value for now for compatibility.
-        /// </para>
-        /// </summary>
-        private const double hp_hit_tick = 0.00000003;
-
-        /// <summary>
-        /// Taiko fails at the end of the map if the player has not half-filled their HP bar.
-        /// </summary>
-        public override bool HasFailed => totalHits == maxTotalHits && Health.Value <= 0.5;
-
-        /// <summary>
-        /// The final combo portion of the score.
-        /// </summary>
-        private double comboScore => combo_portion_max * comboPortion / maxComboPortion;
-
-        /// <summary>
-        /// The final accuracy portion of the score.
-        /// </summary>
-        private double accuracyScore => accuracy_portion_max * Math.Pow(Accuracy, 3.6) * totalHits / maxTotalHits;
-
-        /// <summary>
-        /// The final bonus score.
-        /// This is added on top of <see cref="max_score"/>, thus the total score can exceed <see cref="max_score"/>.
-        /// </summary>
-        private double bonusScore;
-
-        /// <summary>
-        /// The multiple of the original score added to the combo portion of the score
-        /// for correctly hitting a finisher with both keys.
-        /// </summary>
-        private double finisherScoreScale;
-
-        private double hpIncreaseTick;
-        private double hpIncreaseGreat;
-        private double hpIncreaseGood;
-        private double hpIncreaseMiss;
-
-        private double maxComboPortion;
-        private double comboPortion;
-        private int maxTotalHits;
-        private int totalHits;
-
-        public TaikoScoreProcessor()
-        {
-        }
-
-        public TaikoScoreProcessor(HitRenderer<TaikoHitObject, TaikoJudgement> hitRenderer)
-            : base(hitRenderer)
-        {
-        }
-
-<<<<<<< HEAD
-        protected override void ComputeTargets(Beatmap<TaikoHitObject> beatmap)
-        {
-            double hpMultiplierNormal = 1 / (hp_hit_great * beatmap.HitObjects.FindAll(o => o is Hit).Count * BeatmapDifficulty.DifficultyRange(beatmap.BeatmapInfo.Difficulty.DrainRate, 0.5, 0.75, 0.98));
-
-            hpIncreaseTick = hp_hit_tick;
-            hpIncreaseGreat = hpMultiplierNormal * hp_hit_great;
-            hpIncreaseGood = hpMultiplierNormal * BeatmapDifficulty.DifficultyRange(beatmap.BeatmapInfo.Difficulty.DrainRate, hp_hit_good_max, hp_hit_good, hp_hit_good);
-            hpIncreaseMiss = BeatmapDifficulty.DifficultyRange(beatmap.BeatmapInfo.Difficulty.DrainRate, hp_miss_min, hp_miss_mid, hp_miss_max);
-
-            var finishers = beatmap.HitObjects.FindAll(o => o is Hit && o.IsFinisher);
-
-            // This is a linear function that awards:
-            // 10 times bonus points for hitting a finisher with both keys with 30 finishers in the map
-            // 3 times bonus points for hitting a finisher with both keys with 120 finishers in the map
-            finisherScoreScale = -7d / 90d * MathHelper.Clamp(finishers.Count, 30, 120) + 111d / 9d;
-
-            foreach (TaikoHitObject obj in beatmap.HitObjects)
-            {
-                if (obj is Hit)
-                {
-                    AddJudgement(new TaikoJudgementInfo
-                    {
-                        Result = HitResult.Hit,
-                        TaikoResult = TaikoHitResult.Great,
-                        SecondHit = obj.IsFinisher
-                    });
-                }
-                else if (obj is DrumRoll)
-                {
-                    for (int i = 0; i < ((DrumRoll)obj).TotalTicks; i++)
-                    {
-                        AddJudgement(new TaikoDrumRollTickJudgementInfo
-                        {
-                            Result = HitResult.Hit,
-                            TaikoResult = TaikoHitResult.Great,
-                            SecondHit = obj.IsFinisher
-                        });
-                    }
-
-                    AddJudgement(new TaikoJudgementInfo
-                    {
-                        Result = HitResult.Hit,
-                        TaikoResult = TaikoHitResult.Great,
-                        SecondHit = obj.IsFinisher
-                    });
-                }
-                else if (obj is Bash)
-                {
-                    AddJudgement(new TaikoJudgementInfo
-                    {
-                        Result = HitResult.Hit,
-                        TaikoResult = TaikoHitResult.Great
-                    });
-                }
-            }
-
-            maxTotalHits = totalHits;
-            maxComboPortion = comboPortion;
-        }
-
-        protected override void UpdateCalculations(TaikoJudgementInfo newJudgement)
-=======
-        protected override void UpdateCalculations(TaikoJudgement newJudgement)
->>>>>>> 35f1f06e
-        {
-            TaikoDrumRollTickJudgementInfo tickJudgement = newJudgement as TaikoDrumRollTickJudgementInfo;
-
-            // Don't consider ticks as a type of hit that counts towards map completion
-            if (tickJudgement == null)
-                totalHits++;
-
-            // Apply score changes
-            if (newJudgement.Result == HitResult.Hit)
-            {
-                double baseValue = newJudgement.ScoreValue;
-
-                // Add bonus points for hitting a finisher with the second key
-                if (newJudgement.SecondHit)
-                    baseValue += baseValue * finisherScoreScale;
-
-                // Add score to portions
-                if (tickJudgement != null)
-                    bonusScore += baseValue;
-                else
-                {
-                    Combo.Value++;
-
-                    // A relevance factor that needs to be applied to make higher combos more relevant
-                    // Value is capped at 400 combo
-                    double comboRelevance = Math.Min(Math.Log(400, combo_base), Math.Max(0.5, Math.Log(Combo.Value, combo_base)));
-
-                    comboPortion += baseValue * comboRelevance;
-                }
-            }
-
-            // Apply HP changes
-            switch (newJudgement.Result)
-            {
-                case HitResult.Miss:
-                    // Missing ticks shouldn't drop HP
-                    if (tickJudgement == null)
-                        Health.Value += hpIncreaseMiss;
-                    break;
-                case HitResult.Hit:
-                    switch (newJudgement.TaikoResult)
-                    {
-                        case TaikoHitResult.Good:
-                            Health.Value += hpIncreaseGood;
-                            break;
-                        case TaikoHitResult.Great:
-                            // Ticks only give out a different portion of HP because they're more spammable
-                            if (tickJudgement != null)
-                                Health.Value += hpIncreaseTick;
-                            else
-                                Health.Value += hpIncreaseGreat;
-                            break;
-                    }
-                    break;
-            }
-
-            // Compute the new score + accuracy
-            int score = 0;
-            int maxScore = 0;
-
-            foreach (var j in Judgements)
-            {
-                score += j.AccuracyScoreValue;
-                maxScore = j.MaxAccuracyScoreValue;
-            }
-
-            Accuracy.Value = (double)score / maxScore;
-            TotalScore.Value = comboScore + accuracyScore + bonusScore;
-        }
-
-        protected override void Reset()
-        {
-            base.Reset();
-
-            Health.Value = 0;
-
-            bonusScore = 0;
-            comboPortion = 0;
-            totalHits = 0;
-        }
-    }
-}
+﻿// Copyright (c) 2007-2017 ppy Pty Ltd <contact@ppy.sh>.
+// Licensed under the MIT Licence - https://raw.githubusercontent.com/ppy/osu/master/LICENCE
+
+using OpenTK;
+using osu.Game.Beatmaps;
+using osu.Game.Database;
+using osu.Game.Modes.Objects.Drawables;
+using osu.Game.Modes.Taiko.Judgements;
+using osu.Game.Modes.Taiko.Objects;
+using osu.Game.Modes.UI;
+using System;
+
+namespace osu.Game.Modes.Taiko
+{
+    internal class TaikoScoreProcessor : ScoreProcessor<TaikoHitObject, TaikoJudgement>
+    {
+        /// <summary>
+        /// The maximum score achievable.
+        /// Does _not_ include bonus score - for bonus score see <see cref="bonusScore"/>.
+        /// </summary>
+        private const int max_score = 1000000;
+
+        /// <summary>
+        /// The amount of the score attributed to combo.
+        /// </summary>
+        private const double combo_portion_max = max_score * 0.2;
+
+        /// <summary>
+        /// The amount of the score attributed to accuracy.
+        /// </summary>
+        private const double accuracy_portion_max = max_score * 0.8;
+
+        /// <summary>
+        /// The factor used to determine relevance of combos.
+        /// </summary>
+        private const double combo_base = 4;
+
+        /// <summary>
+        /// The HP awarded by a <see cref="TaikoHitResult.Great"/> hit.
+        /// </summary>
+        private const double hp_hit_great = 0.03;
+
+        /// <summary>
+        /// The HP awarded for a <see cref="TaikoHitResult.Good"/> hit at HP >= 5.
+        /// </summary>
+        private const double hp_hit_good = 0.011;
+
+        /// <summary>
+        /// The HP awarded for a <see cref="TaikoHitResult.Good"/> hit at HP = 0.
+        /// <para>
+        /// Yes, this is incorrect, and goods at HP = 0 will award more HP than greats.
+        /// This is legacy and should be fixed, but is kept as is for now for compatibility.
+        /// </para>
+        /// </summary>
+        private const double hp_hit_good_max = hp_hit_good * 8;
+
+        /// <summary>
+        /// The HP deducted for a <see cref="HitResult.Miss"/> at HP = 0.
+        /// </summary>
+        private const double hp_miss_min = -0.0018;
+
+        /// <summary>
+        /// The HP deducted for a <see cref="HitResult.Miss"/> at HP = 5.
+        /// </summary>
+        private const double hp_miss_mid = -0.0075;
+
+        /// <summary>
+        /// The HP deducted for a <see cref="HitResult.Miss"/> at HP = 10.
+        /// </summary>
+        private const double hp_miss_max = -0.12;
+
+        /// <summary>
+        /// The HP awarded for a <see cref="DrumRollTick"/> hit.
+        /// <para>
+        /// <see cref="DrumRollTick"/> hits award less HP as they're more spammable, although in hindsight
+        /// this probably awards too little HP and is kept at this value for now for compatibility.
+        /// </para>
+        /// </summary>
+        private const double hp_hit_tick = 0.00000003;
+
+        /// <summary>
+        /// Taiko fails at the end of the map if the player has not half-filled their HP bar.
+        /// </summary>
+        public override bool HasFailed => totalHits == maxTotalHits && Health.Value <= 0.5;
+
+        /// <summary>
+        /// The final combo portion of the score.
+        /// </summary>
+        private double comboScore => combo_portion_max * comboPortion / maxComboPortion;
+
+        /// <summary>
+        /// The final accuracy portion of the score.
+        /// </summary>
+        private double accuracyScore => accuracy_portion_max * Math.Pow(Accuracy, 3.6) * totalHits / maxTotalHits;
+
+        /// <summary>
+        /// The final bonus score.
+        /// This is added on top of <see cref="max_score"/>, thus the total score can exceed <see cref="max_score"/>.
+        /// </summary>
+        private double bonusScore;
+
+        /// <summary>
+        /// The multiple of the original score added to the combo portion of the score
+        /// for correctly hitting a finisher with both keys.
+        /// </summary>
+        private double finisherScoreScale;
+
+        private double hpIncreaseTick;
+        private double hpIncreaseGreat;
+        private double hpIncreaseGood;
+        private double hpIncreaseMiss;
+
+        private double maxComboPortion;
+        private double comboPortion;
+        private int maxTotalHits;
+        private int totalHits;
+
+        public TaikoScoreProcessor()
+        {
+        }
+
+        public TaikoScoreProcessor(HitRenderer<TaikoHitObject, TaikoJudgement> hitRenderer)
+            : base(hitRenderer)
+        {
+        }
+
+        protected override void ComputeTargets(Beatmap<TaikoHitObject> beatmap)
+        {
+            double hpMultiplierNormal = 1 / (hp_hit_great * beatmap.HitObjects.FindAll(o => o is Hit).Count * BeatmapDifficulty.DifficultyRange(beatmap.BeatmapInfo.Difficulty.DrainRate, 0.5, 0.75, 0.98));
+
+            hpIncreaseTick = hp_hit_tick;
+            hpIncreaseGreat = hpMultiplierNormal * hp_hit_great;
+            hpIncreaseGood = hpMultiplierNormal * BeatmapDifficulty.DifficultyRange(beatmap.BeatmapInfo.Difficulty.DrainRate, hp_hit_good_max, hp_hit_good, hp_hit_good);
+            hpIncreaseMiss = BeatmapDifficulty.DifficultyRange(beatmap.BeatmapInfo.Difficulty.DrainRate, hp_miss_min, hp_miss_mid, hp_miss_max);
+
+            var finishers = beatmap.HitObjects.FindAll(o => o is Hit && o.IsFinisher);
+
+            // This is a linear function that awards:
+            // 10 times bonus points for hitting a finisher with both keys with 30 finishers in the map
+            // 3 times bonus points for hitting a finisher with both keys with 120 finishers in the map
+            finisherScoreScale = -7d / 90d * MathHelper.Clamp(finishers.Count, 30, 120) + 111d / 9d;
+
+            foreach (TaikoHitObject obj in beatmap.HitObjects)
+            {
+                if (obj is Hit)
+                {
+                    AddJudgement(new TaikoJudgementInfo
+                    {
+                        Result = HitResult.Hit,
+                        TaikoResult = TaikoHitResult.Great,
+                        SecondHit = obj.IsFinisher
+                    });
+                }
+                else if (obj is DrumRoll)
+                {
+                    for (int i = 0; i < ((DrumRoll)obj).TotalTicks; i++)
+                    {
+                        AddJudgement(new TaikoDrumRollTickJudgementInfo
+                        {
+                            Result = HitResult.Hit,
+                            TaikoResult = TaikoHitResult.Great,
+                            SecondHit = obj.IsFinisher
+                        });
+                    }
+
+                    AddJudgement(new TaikoJudgementInfo
+                    {
+                        Result = HitResult.Hit,
+                        TaikoResult = TaikoHitResult.Great,
+                        SecondHit = obj.IsFinisher
+                    });
+                }
+                else if (obj is Bash)
+                {
+                    AddJudgement(new TaikoJudgementInfo
+                    {
+                        Result = HitResult.Hit,
+                        TaikoResult = TaikoHitResult.Great
+                    });
+                }
+            }
+
+            maxTotalHits = totalHits;
+            maxComboPortion = comboPortion;
+        }
+
+        protected override void UpdateCalculations(TaikoJudgementInfo newJudgement)
+        {
+            TaikoDrumRollTickJudgementInfo tickJudgement = newJudgement as TaikoDrumRollTickJudgementInfo;
+
+            // Don't consider ticks as a type of hit that counts towards map completion
+            if (tickJudgement == null)
+                totalHits++;
+
+            // Apply score changes
+            if (newJudgement.Result == HitResult.Hit)
+            {
+                double baseValue = newJudgement.ScoreValue;
+
+                // Add bonus points for hitting a finisher with the second key
+                if (newJudgement.SecondHit)
+                    baseValue += baseValue * finisherScoreScale;
+
+                // Add score to portions
+                if (tickJudgement != null)
+                    bonusScore += baseValue;
+                else
+                {
+                    Combo.Value++;
+
+                    // A relevance factor that needs to be applied to make higher combos more relevant
+                    // Value is capped at 400 combo
+                    double comboRelevance = Math.Min(Math.Log(400, combo_base), Math.Max(0.5, Math.Log(Combo.Value, combo_base)));
+
+                    comboPortion += baseValue * comboRelevance;
+                }
+            }
+
+            // Apply HP changes
+            switch (newJudgement.Result)
+            {
+                case HitResult.Miss:
+                    // Missing ticks shouldn't drop HP
+                    if (tickJudgement == null)
+                        Health.Value += hpIncreaseMiss;
+                    break;
+                case HitResult.Hit:
+                    switch (newJudgement.TaikoResult)
+                    {
+                        case TaikoHitResult.Good:
+                            Health.Value += hpIncreaseGood;
+                            break;
+                        case TaikoHitResult.Great:
+                            // Ticks only give out a different portion of HP because they're more spammable
+                            if (tickJudgement != null)
+                                Health.Value += hpIncreaseTick;
+                            else
+                                Health.Value += hpIncreaseGreat;
+                            break;
+                    }
+                    break;
+            }
+
+            // Compute the new score + accuracy
+            int score = 0;
+            int maxScore = 0;
+
+            foreach (var j in Judgements)
+            {
+                score += j.AccuracyScoreValue;
+                maxScore = j.MaxAccuracyScoreValue;
+            }
+
+            Accuracy.Value = (double)score / maxScore;
+            TotalScore.Value = comboScore + accuracyScore + bonusScore;
+        }
+
+        protected override void Reset()
+        {
+            base.Reset();
+
+            Health.Value = 0;
+
+            bonusScore = 0;
+            comboPortion = 0;
+            totalHits = 0;
+        }
+    }
+}