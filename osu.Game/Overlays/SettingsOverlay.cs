--- conflicted
+++ resolved
@@ -1,204 +1,196 @@
-﻿// Copyright (c) 2007-2017 ppy Pty Ltd <contact@ppy.sh>.
-// Licensed under the MIT Licence - https://raw.githubusercontent.com/ppy/osu/master/LICENCE
-
-using System;
-using System.Linq;
-using OpenTK.Graphics;
-using osu.Framework.Allocation;
-using osu.Framework.Graphics;
-using osu.Framework.Graphics.Containers;
-using osu.Framework.Graphics.Shapes;
-using osu.Framework.Input;
-using osu.Game.Graphics.Containers;
-using osu.Game.Graphics.UserInterface;
-using osu.Game.Overlays.Settings;
-using osu.Game.Overlays.Settings.Sections;
-
-namespace osu.Game.Overlays
-{
-    public class SettingsOverlay : OsuFocusedOverlayContainer
-    {
-        internal const float CONTENT_MARGINS = 10;
-
-        public const float TRANSITION_LENGTH = 600;
-
-        public const float SIDEBAR_WIDTH = Sidebar.DEFAULT_WIDTH;
-
-        private const float width = 400;
-
-        private const float sidebar_padding = 10;
-
-        private Sidebar sidebar;
-        private SidebarButton[] sidebarButtons;
-        private SidebarButton selectedSidebarButton;
-
-        private SettingsSectionsContainer sectionsContainer;
-
-        private SearchTextBox searchTextBox;
-
-        private Func<float> getToolbarHeight;
-
-        public SettingsOverlay()
-        {
-            RelativeSizeAxes = Axes.Y;
-            AutoSizeAxes = Axes.X;
-        }
-
-        [BackgroundDependencyLoader(permitNulls: true)]
-        private void load(OsuGame game)
-        {
-            var sections = new SettingsSection[]
-            {
-                new GeneralSection(),
-                new GraphicsSection(),
-                new GameplaySection(),
-                new AudioSection(),
-                new SkinSection(),
-                new InputSection(),
-                new OnlineSection(),
-                new MaintenanceSection(),
-                new DebugSection(),
-            };
-            Children = new Drawable[]
-            {
-                new Box
-                {
-                    RelativeSizeAxes = Axes.Both,
-                    Colour = Color4.Black,
-                    Alpha = 0.6f,
-                },
-                sectionsContainer = new SettingsSectionsContainer
-                {
-                    RelativeSizeAxes = Axes.Y,
-                    Width = width,
-                    Margin = new MarginPadding { Left = SIDEBAR_WIDTH },
-                    ExpandableHeader = new SettingsHeader(),
-                    FixedHeader = searchTextBox = new SearchTextBox
-                    {
-                        RelativeSizeAxes = Axes.X,
-                        Origin = Anchor.TopCentre,
-                        Anchor = Anchor.TopCentre,
-                        Width = 0.95f,
-                        Margin = new MarginPadding
-                        {
-                            Top = 20,
-                            Bottom = 20
-                        },
-                        Exit = Hide,
-                    },
-                    Children = sections,
-                    Footer = new SettingsFooter()
-                },
-                sidebar = new Sidebar
-                {
-                    Width = SIDEBAR_WIDTH,
-                    Children = sidebarButtons = sections.Select(section =>
-                        new SidebarButton
-                        {
-                            Section = section,
-<<<<<<< HEAD
-                            Action = sectionsContainer.ScrollToTop
-=======
-                            Action = s =>
-                            {
-                                sectionsContainer.ScrollTo(s);
-                                sidebar.State = ExpandedState.Contracted;
-                            },
->>>>>>> aa15d369
-                        }
-                    ).ToArray()
-                }
-            };
-
-            selectedSidebarButton = sidebarButtons[0];
-            selectedSidebarButton.Selected = true;
-
-            sectionsContainer.SelectedSection.ValueChanged += section =>
-            {
-                selectedSidebarButton.Selected = false;
-                selectedSidebarButton = sidebarButtons.Single(b => b.Section == section);
-                selectedSidebarButton.Selected = true;
-            };
-
-            searchTextBox.Current.ValueChanged += newValue => sectionsContainer.SearchContainer.SearchTerm = newValue;
-
-            getToolbarHeight = () => game?.ToolbarOffset ?? 0;
-        }
-
-        protected override void PopIn()
-        {
-            base.PopIn();
-
-            sectionsContainer.MoveToX(0, TRANSITION_LENGTH, EasingTypes.OutQuint);
-            sidebar.MoveToX(0, TRANSITION_LENGTH, EasingTypes.OutQuint);
-            FadeTo(1, TRANSITION_LENGTH / 2);
-
-            searchTextBox.HoldFocus = true;
-        }
-
-        protected override void PopOut()
-        {
-            base.PopOut();
-
-            sectionsContainer.MoveToX(-width, TRANSITION_LENGTH, EasingTypes.OutQuint);
-            sidebar.MoveToX(-SIDEBAR_WIDTH, TRANSITION_LENGTH, EasingTypes.OutQuint);
-            FadeTo(0, TRANSITION_LENGTH / 2);
-
-            searchTextBox.HoldFocus = false;
-            if (searchTextBox.HasFocus)
-                InputManager.ChangeFocus(null);
-        }
-
-        public override bool AcceptsFocus => true;
-
-        protected override bool OnClick(InputState state) => true;
-
-        protected override void OnFocus(InputState state)
-        {
-            InputManager.ChangeFocus(searchTextBox);
-            base.OnFocus(state);
-        }
-
-<<<<<<< HEAD
-        private class SettingsSectionsContainer : SectionsContainer<SettingsSection>
-=======
-        protected override void UpdateAfterChildren()
-        {
-            base.UpdateAfterChildren();
-
-            sectionsContainer.Margin = new MarginPadding { Left = sidebar.DrawWidth };
-            sectionsContainer.Padding = new MarginPadding { Top = getToolbarHeight() };
-        }
-
-        private class SettingsSectionsContainer : SectionsContainer
->>>>>>> aa15d369
-        {
-            public SearchContainer<SettingsSection> SearchContainer;
-
-            protected override FlowContainer<SettingsSection> CreateScrollContentContainer()
-                => SearchContainer = new SearchContainer<SettingsSection>
-                {
-                    AutoSizeAxes = Axes.Y,
-                    RelativeSizeAxes = Axes.X,
-                    Direction = FillDirection.Vertical,
-                };
-
-            public SettingsSectionsContainer()
-            {
-                HeaderBackground = new Box
-                {
-                    Colour = Color4.Black,
-                    RelativeSizeAxes = Axes.Both
-                };
-            }
-
-            protected override void UpdateAfterChildren()
-            {
-                base.UpdateAfterChildren();
-
-                // no null check because the usage of this class is strict
-                HeaderBackground.Alpha = -ExpandableHeader.Y / ExpandableHeader.LayoutSize.Y * 0.5f;
-            }
-        }
-    }
-}
+﻿// Copyright (c) 2007-2017 ppy Pty Ltd <contact@ppy.sh>.
+// Licensed under the MIT Licence - https://raw.githubusercontent.com/ppy/osu/master/LICENCE
+
+using System;
+using System.Linq;
+using OpenTK.Graphics;
+using osu.Framework.Allocation;
+using osu.Framework.Graphics;
+using osu.Framework.Graphics.Containers;
+using osu.Framework.Graphics.Shapes;
+using osu.Framework.Input;
+using osu.Game.Graphics.Containers;
+using osu.Game.Graphics.UserInterface;
+using osu.Game.Overlays.Settings;
+using osu.Game.Overlays.Settings.Sections;
+
+namespace osu.Game.Overlays
+{
+    public class SettingsOverlay : OsuFocusedOverlayContainer
+    {
+        internal const float CONTENT_MARGINS = 10;
+
+        public const float TRANSITION_LENGTH = 600;
+
+        public const float SIDEBAR_WIDTH = Sidebar.DEFAULT_WIDTH;
+
+        private const float width = 400;
+
+        private const float sidebar_padding = 10;
+
+        private Sidebar sidebar;
+        private SidebarButton[] sidebarButtons;
+        private SidebarButton selectedSidebarButton;
+
+        private SettingsSectionsContainer sectionsContainer;
+
+        private SearchTextBox searchTextBox;
+
+        private Func<float> getToolbarHeight;
+
+        public SettingsOverlay()
+        {
+            RelativeSizeAxes = Axes.Y;
+            AutoSizeAxes = Axes.X;
+        }
+
+        [BackgroundDependencyLoader(permitNulls: true)]
+        private void load(OsuGame game)
+        {
+            var sections = new SettingsSection[]
+            {
+                new GeneralSection(),
+                new GraphicsSection(),
+                new GameplaySection(),
+                new AudioSection(),
+                new SkinSection(),
+                new InputSection(),
+                new OnlineSection(),
+                new MaintenanceSection(),
+                new DebugSection(),
+            };
+            Children = new Drawable[]
+            {
+                new Box
+                {
+                    RelativeSizeAxes = Axes.Both,
+                    Colour = Color4.Black,
+                    Alpha = 0.6f,
+                },
+                sectionsContainer = new SettingsSectionsContainer
+                {
+                    RelativeSizeAxes = Axes.Y,
+                    Width = width,
+                    Margin = new MarginPadding { Left = SIDEBAR_WIDTH },
+                    ExpandableHeader = new SettingsHeader(),
+                    FixedHeader = searchTextBox = new SearchTextBox
+                    {
+                        RelativeSizeAxes = Axes.X,
+                        Origin = Anchor.TopCentre,
+                        Anchor = Anchor.TopCentre,
+                        Width = 0.95f,
+                        Margin = new MarginPadding
+                        {
+                            Top = 20,
+                            Bottom = 20
+                        },
+                        Exit = Hide,
+                    },
+                    Children = sections,
+                    Footer = new SettingsFooter()
+                },
+                sidebar = new Sidebar
+                {
+                    Width = SIDEBAR_WIDTH,
+                    Children = sidebarButtons = sections.Select(section =>
+                        new SidebarButton
+                        {
+                            Section = section,
+                            Action = s =>
+                            {
+                                sectionsContainer.ScrollTo(s);
+                                sidebar.State = ExpandedState.Contracted;
+                            },
+                        }
+                    ).ToArray()
+                }
+            };
+
+            selectedSidebarButton = sidebarButtons[0];
+            selectedSidebarButton.Selected = true;
+
+            sectionsContainer.SelectedSection.ValueChanged += section =>
+            {
+                selectedSidebarButton.Selected = false;
+                selectedSidebarButton = sidebarButtons.Single(b => b.Section == section);
+                selectedSidebarButton.Selected = true;
+            };
+
+            searchTextBox.Current.ValueChanged += newValue => sectionsContainer.SearchContainer.SearchTerm = newValue;
+
+            getToolbarHeight = () => game?.ToolbarOffset ?? 0;
+        }
+
+        protected override void PopIn()
+        {
+            base.PopIn();
+
+            sectionsContainer.MoveToX(0, TRANSITION_LENGTH, EasingTypes.OutQuint);
+            sidebar.MoveToX(0, TRANSITION_LENGTH, EasingTypes.OutQuint);
+            FadeTo(1, TRANSITION_LENGTH / 2);
+
+            searchTextBox.HoldFocus = true;
+        }
+
+        protected override void PopOut()
+        {
+            base.PopOut();
+
+            sectionsContainer.MoveToX(-width, TRANSITION_LENGTH, EasingTypes.OutQuint);
+            sidebar.MoveToX(-SIDEBAR_WIDTH, TRANSITION_LENGTH, EasingTypes.OutQuint);
+            FadeTo(0, TRANSITION_LENGTH / 2);
+
+            searchTextBox.HoldFocus = false;
+            if (searchTextBox.HasFocus)
+                InputManager.ChangeFocus(null);
+        }
+
+        public override bool AcceptsFocus => true;
+
+        protected override bool OnClick(InputState state) => true;
+
+        protected override void OnFocus(InputState state)
+        {
+            InputManager.ChangeFocus(searchTextBox);
+            base.OnFocus(state);
+        }
+
+        protected override void UpdateAfterChildren()
+        {
+            base.UpdateAfterChildren();
+
+            sectionsContainer.Margin = new MarginPadding { Left = sidebar.DrawWidth };
+            sectionsContainer.Padding = new MarginPadding { Top = getToolbarHeight() };
+        }
+
+        private class SettingsSectionsContainer : SectionsContainer<SettingsSection>
+        {
+            public SearchContainer<SettingsSection> SearchContainer;
+
+            protected override FlowContainer<SettingsSection> CreateScrollContentContainer()
+                => SearchContainer = new SearchContainer<SettingsSection>
+                {
+                    AutoSizeAxes = Axes.Y,
+                    RelativeSizeAxes = Axes.X,
+                    Direction = FillDirection.Vertical,
+                };
+
+            public SettingsSectionsContainer()
+            {
+                HeaderBackground = new Box
+                {
+                    Colour = Color4.Black,
+                    RelativeSizeAxes = Axes.Both
+                };
+            }
+
+            protected override void UpdateAfterChildren()
+            {
+                base.UpdateAfterChildren();
+
+                // no null check because the usage of this class is strict
+                HeaderBackground.Alpha = -ExpandableHeader.Y / ExpandableHeader.LayoutSize.Y * 0.5f;
+            }
+        }
+    }
+}