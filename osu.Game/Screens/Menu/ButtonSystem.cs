--- conflicted
+++ resolved
@@ -1,359 +1,354 @@
-﻿// Copyright (c) 2007-2017 ppy Pty Ltd <contact@ppy.sh>.
-// Licensed under the MIT Licence - https://raw.githubusercontent.com/ppy/osu/master/LICENCE
-
-using System;
-using System.Collections.Generic;
-using System.Linq;
-using osu.Framework;
-using osu.Framework.Allocation;
-using osu.Framework.Graphics;
-using osu.Framework.Graphics.Containers;
-using osu.Framework.Graphics.Shapes;
-using osu.Framework.Input;
-using osu.Game.Graphics;
-using osu.Game.Overlays.Toolbar;
-using OpenTK;
-using OpenTK.Graphics;
-using OpenTK.Input;
-using osu.Framework.Audio.Sample;
-using osu.Framework.Audio;
-
-namespace osu.Game.Screens.Menu
-{
-    public class ButtonSystem : Container, IStateful<MenuState>
-    {
-        public event Action<MenuState> StateChanged;
-
-        public Action OnEdit;
-        public Action OnExit;
-        public Action OnDirect;
-        public Action OnSolo;
-        public Action OnSettings;
-        public Action OnMulti;
-        public Action OnChart;
-        public Action OnTest;
-
-        private Toolbar toolbar;
-
-        private readonly FlowContainerWithOrigin buttonFlow;
-
-        //todo: make these non-internal somehow.
-        internal const float BUTTON_AREA_HEIGHT = 100;
-
-        internal const float BUTTON_WIDTH = 140f;
-        internal const float WEDGE_WIDTH = 20;
-
-        private OsuLogo logo;
-
-        public void SetOsuLogo(OsuLogo logo)
-        {
-            this.logo = logo;
-
-            if (this.logo != null)
-            {
-                this.logo.Action = onOsuLogo;
-
-                // osuLogo.SizeForFlow relies on loading to be complete.
-                buttonFlow.Position = new Vector2(WEDGE_WIDTH * 2 - (BUTTON_WIDTH + this.logo.SizeForFlow / 4), 0);
-            }
-        }
-
-        private readonly Drawable iconFacade;
-        private readonly Container buttonArea;
-        private readonly Box buttonAreaBackground;
-
-        private readonly Button backButton;
-        private readonly Button settingsButton;
-
-        private readonly List<Button> buttonsTopLevel = new List<Button>();
-        private readonly List<Button> buttonsPlay = new List<Button>();
-
-        private SampleChannel sampleBack;
-
-        public ButtonSystem()
-        {
-            RelativeSizeAxes = Axes.Both;
-
-            Children = new Drawable[]
-            {
-                buttonArea = new Container
-                {
-                    Anchor = Anchor.Centre,
-                    Origin = Anchor.Centre,
-                    RelativeSizeAxes = Axes.X,
-                    Size = new Vector2(1, BUTTON_AREA_HEIGHT),
-                    Alpha = 0,
-                    Children = new Drawable[]
-                    {
-                        buttonAreaBackground = new Box
-                        {
-                            RelativeSizeAxes = Axes.Both,
-                            Size = new Vector2(2, 1),
-                            Colour = OsuColour.Gray(50),
-                            Anchor = Anchor.Centre,
-                            Origin = Anchor.Centre,
-                        },
-                        buttonFlow = new FlowContainerWithOrigin
-                        {
-                            Direction = FillDirection.Horizontal,
-                            Spacing = new Vector2(-WEDGE_WIDTH, 0),
-                            Anchor = Anchor.Centre,
-                            AutoSizeAxes = Axes.Both,
-                            Children = new[]
-                            {
-                                settingsButton = new Button(@"settings", string.Empty, FontAwesome.fa_gear, new Color4(85, 85, 85, 255), () => OnSettings?.Invoke(), -WEDGE_WIDTH, Key.O),
-                                backButton = new Button(@"back", string.Empty, FontAwesome.fa_osu_left_o, new Color4(51, 58, 94, 255), onBack, -WEDGE_WIDTH),
-                                iconFacade = new Container //need a container to make the osu! icon flow properly.
-                                {
-                                    Size = new Vector2(0, BUTTON_AREA_HEIGHT)
-                                }
-                            },
-                            CentreTarget = iconFacade
-                        }
-                    }
-                },
-            };
-
-            buttonsPlay.Add(new Button(@"solo", @"select-6", FontAwesome.fa_user, new Color4(102, 68, 204, 255), () => OnSolo?.Invoke(), WEDGE_WIDTH, Key.P));
-            buttonsPlay.Add(new Button(@"multi", @"select-5", FontAwesome.fa_users, new Color4(94, 63, 186, 255), () => OnMulti?.Invoke(), 0, Key.M));
-            buttonsPlay.Add(new Button(@"chart", @"select-5", FontAwesome.fa_osu_charts, new Color4(80, 53, 160, 255), () => OnChart?.Invoke()));
-
-            buttonsTopLevel.Add(new Button(@"play", @"select-1", FontAwesome.fa_osu_logo, new Color4(102, 68, 204, 255), onPlay, WEDGE_WIDTH, Key.P));
-            buttonsTopLevel.Add(new Button(@"osu!editor", @"select-5", FontAwesome.fa_osu_edit_o, new Color4(238, 170, 0, 255), () => OnEdit?.Invoke(), 0, Key.E));
-            buttonsTopLevel.Add(new Button(@"osu!direct", string.Empty, FontAwesome.fa_osu_chevron_down_o, new Color4(165, 204, 0, 255), () => OnDirect?.Invoke(), 0, Key.D));
-            buttonsTopLevel.Add(new Button(@"exit", string.Empty, FontAwesome.fa_osu_cross_o, new Color4(238, 51, 153, 255), onExit, 0, Key.Q));
-
-            buttonFlow.AddRange(buttonsPlay);
-            buttonFlow.AddRange(buttonsTopLevel);
-        }
-
-        [BackgroundDependencyLoader(true)]
-        private void load(AudioManager audio, OsuGame game = null)
-        {
-            toolbar = game?.Toolbar;
-            sampleBack = audio.Sample.Get(@"Menu/select-4");
-        }
-
-        protected override bool OnKeyDown(InputState state, KeyDownEventArgs args)
-        {
-            if (args.Repeat) return false;
-
-            switch (args.Key)
-            {
-                case Key.Space:
-                    logo?.TriggerOnClick(state);
-                    return true;
-                case Key.Escape:
-                    switch (State)
-                    {
-                        case MenuState.TopLevel:
-                            State = MenuState.Initial;
-                            return true;
-                        case MenuState.Play:
-                            backButton.TriggerOnClick();
-                            return true;
-                    }
-
-
-                    return false;
-            }
-
-            return false;
-        }
-
-        private void onPlay()
-        {
-            State = MenuState.Play;
-        }
-
-        private void onExit()
-        {
-            OnExit?.Invoke();
-        }
-
-        private void onBack()
-        {
-            sampleBack?.Play();
-            State = MenuState.TopLevel;
-        }
-
-        private void onOsuLogo()
-        {
-            switch (state)
-            {
-                case MenuState.Initial:
-                    State = MenuState.TopLevel;
-                    return;
-                case MenuState.TopLevel:
-                    buttonsTopLevel.First().TriggerOnClick();
-                    return;
-                case MenuState.Play:
-                    buttonsPlay.First().TriggerOnClick();
-                    return;
-            }
-        }
-
-        private MenuState state;
-
-        public override bool HandleInput => state != MenuState.Exit;
-
-        public MenuState State
-        {
-            get { return state; }
-
-            set
-            {
-                if (state == value) return;
-
-                MenuState lastState = state;
-                state = value;
-
-                //todo: figure a more elegant way of doing this.
-                buttonsTopLevel.ForEach(b => b.ContractStyle = 0);
-                buttonsPlay.ForEach(b => b.ContractStyle = 0);
-                backButton.ContractStyle = 0;
-                settingsButton.ContractStyle = 0;
-
-                if (state == MenuState.TopLevel)
-                    buttonArea.FinishTransforms(true);
-
-                using (buttonArea.BeginDelayedSequence(lastState == MenuState.Initial ? 150 : 0, true))
-                {
-                    switch (state)
-                    {
-                        case MenuState.Exit:
-                        case MenuState.Initial:
-                            trackingPosition = false;
-
-                            buttonAreaBackground.ScaleTo(Vector2.One, 500, Easing.Out);
-                            buttonArea.FadeOut(300);
-
-                            logo?.Delay(150)
-                                .Schedule(() =>
-                                {
-                                    toolbar?.Hide();
-
-                                    logo.ClearTransforms(targetMember: nameof(Position));
-                                    logo.RelativePositionAxes = Axes.Both;
-
-                                    logo.MoveTo(new Vector2(0.5f), 800, Easing.OutExpo);
-                                    logo.ScaleTo(1, 800, Easing.OutExpo);
-                                });
-
-                            foreach (Button b in buttonsTopLevel)
-                                b.State = ButtonState.Contracted;
-
-                            foreach (Button b in buttonsPlay)
-                                b.State = ButtonState.Contracted;
-
-                            if (state != MenuState.Exit && lastState == MenuState.TopLevel)
-                                sampleBack?.Play();
-                            break;
-                        case MenuState.TopLevel:
-                            buttonAreaBackground.ScaleTo(Vector2.One, 200, Easing.Out);
-
-                            logo.ClearTransforms(targetMember: nameof(Position));
-                            logo.RelativePositionAxes = Axes.None;
-
-                            trackingPosition = true;
-
-                            switch (lastState)
-                            {
-                                case MenuState.Initial:
-                                    logo.ScaleTo(0.5f, 200, Easing.In);
-
-                                    trackingPosition = false;
-                                    logo
-                                        .MoveTo(iconTrackingPosition, lastState == MenuState.EnteringMode ? 0 : 200, Easing.In)
-                                        .OnComplete(o =>
-                                        {
-                                            trackingPosition = true;
-
-                                            if (logo.Scale.X > 0.5f)
-                                            {
-                                                o.Impact();
-                                                toolbar?.Show();
-                                            }
-                                        });
-                                    break;
-                                default:
-                                    logo.ScaleTo(0.5f, 200, Easing.OutQuint);
-                                    break;
-                            }
-
-                            buttonArea.FadeIn(300);
-
-                            foreach (Button b in buttonsTopLevel)
-                                b.State = ButtonState.Expanded;
-
-                            foreach (Button b in buttonsPlay)
-                                b.State = ButtonState.Contracted;
-                            break;
-                        case MenuState.Play:
-                            foreach (Button b in buttonsTopLevel)
-                                b.State = ButtonState.Exploded;
-
-                            foreach (Button b in buttonsPlay)
-                                b.State = ButtonState.Expanded;
-                            break;
-                        case MenuState.EnteringMode:
-                            buttonAreaBackground.ScaleTo(new Vector2(2, 0), 300, Easing.InSine);
-
-                            trackingPosition = true;
-
-                            buttonsTopLevel.ForEach(b => b.ContractStyle = 1);
-                            buttonsPlay.ForEach(b => b.ContractStyle = 1);
-                            backButton.ContractStyle = 1;
-                            settingsButton.ContractStyle = 1;
-
-                            foreach (Button b in buttonsTopLevel)
-                                b.State = ButtonState.Contracted;
-
-                            foreach (Button b in buttonsPlay)
-                                b.State = ButtonState.Contracted;
-                            break;
-                    }
-
-                    backButton.State = state == MenuState.Play ? ButtonState.Expanded : ButtonState.Contracted;
-                    settingsButton.State = state == MenuState.TopLevel ? ButtonState.Expanded : ButtonState.Contracted;
-                }
-
-                StateChanged?.Invoke(State);
-            }
-        }
-
-        private Vector2 iconTrackingPosition => logo.Parent.ToLocalSpace(iconFacade.ScreenSpaceDrawQuad.Centre);
-
-        private bool trackingPosition;
-
-<<<<<<< HEAD
-        public void SetLogoTracking(bool value) => trackingPosition = value;
-
-=======
->>>>>>> c2d4a213
-        protected override void Update()
-        {
-            //if (OsuGame.IdleTime > 6000 && State != MenuState.Exit)
-            //    State = MenuState.Initial;
-
-            base.Update();
-
-            if (logo != null)
-            {
-                if (trackingPosition)
-                    logo.Position = iconTrackingPosition;
-
-                iconFacade.Width = logo.SizeForFlow * 0.5f;
-            }
-        }
-    }
-
-    public enum MenuState
-    {
-        Initial,
-        TopLevel,
-        Play,
-        EnteringMode,
-        Exit,
-    }
-}
+﻿// Copyright (c) 2007-2017 ppy Pty Ltd <contact@ppy.sh>.
+// Licensed under the MIT Licence - https://raw.githubusercontent.com/ppy/osu/master/LICENCE
+
+using System;
+using System.Collections.Generic;
+using System.Linq;
+using osu.Framework;
+using osu.Framework.Allocation;
+using osu.Framework.Graphics;
+using osu.Framework.Graphics.Containers;
+using osu.Framework.Graphics.Shapes;
+using osu.Framework.Input;
+using osu.Game.Graphics;
+using osu.Game.Overlays.Toolbar;
+using OpenTK;
+using OpenTK.Graphics;
+using OpenTK.Input;
+using osu.Framework.Audio.Sample;
+using osu.Framework.Audio;
+
+namespace osu.Game.Screens.Menu
+{
+    public class ButtonSystem : Container, IStateful<MenuState>
+    {
+        public event Action<MenuState> StateChanged;
+
+        public Action OnEdit;
+        public Action OnExit;
+        public Action OnDirect;
+        public Action OnSolo;
+        public Action OnSettings;
+        public Action OnMulti;
+        public Action OnChart;
+        public Action OnTest;
+
+        private Toolbar toolbar;
+
+        private readonly FlowContainerWithOrigin buttonFlow;
+
+        //todo: make these non-internal somehow.
+        internal const float BUTTON_AREA_HEIGHT = 100;
+
+        internal const float BUTTON_WIDTH = 140f;
+        internal const float WEDGE_WIDTH = 20;
+
+        private OsuLogo logo;
+
+        public void SetOsuLogo(OsuLogo logo)
+        {
+            this.logo = logo;
+
+            if (this.logo != null)
+            {
+                this.logo.Action = onOsuLogo;
+
+                // osuLogo.SizeForFlow relies on loading to be complete.
+                buttonFlow.Position = new Vector2(WEDGE_WIDTH * 2 - (BUTTON_WIDTH + this.logo.SizeForFlow / 4), 0);
+            }
+        }
+
+        private readonly Drawable iconFacade;
+        private readonly Container buttonArea;
+        private readonly Box buttonAreaBackground;
+
+        private readonly Button backButton;
+        private readonly Button settingsButton;
+
+        private readonly List<Button> buttonsTopLevel = new List<Button>();
+        private readonly List<Button> buttonsPlay = new List<Button>();
+
+        private SampleChannel sampleBack;
+
+        public ButtonSystem()
+        {
+            RelativeSizeAxes = Axes.Both;
+
+            Children = new Drawable[]
+            {
+                buttonArea = new Container
+                {
+                    Anchor = Anchor.Centre,
+                    Origin = Anchor.Centre,
+                    RelativeSizeAxes = Axes.X,
+                    Size = new Vector2(1, BUTTON_AREA_HEIGHT),
+                    Alpha = 0,
+                    Children = new Drawable[]
+                    {
+                        buttonAreaBackground = new Box
+                        {
+                            RelativeSizeAxes = Axes.Both,
+                            Size = new Vector2(2, 1),
+                            Colour = OsuColour.Gray(50),
+                            Anchor = Anchor.Centre,
+                            Origin = Anchor.Centre,
+                        },
+                        buttonFlow = new FlowContainerWithOrigin
+                        {
+                            Direction = FillDirection.Horizontal,
+                            Spacing = new Vector2(-WEDGE_WIDTH, 0),
+                            Anchor = Anchor.Centre,
+                            AutoSizeAxes = Axes.Both,
+                            Children = new[]
+                            {
+                                settingsButton = new Button(@"settings", string.Empty, FontAwesome.fa_gear, new Color4(85, 85, 85, 255), () => OnSettings?.Invoke(), -WEDGE_WIDTH, Key.O),
+                                backButton = new Button(@"back", string.Empty, FontAwesome.fa_osu_left_o, new Color4(51, 58, 94, 255), onBack, -WEDGE_WIDTH),
+                                iconFacade = new Container //need a container to make the osu! icon flow properly.
+                                {
+                                    Size = new Vector2(0, BUTTON_AREA_HEIGHT)
+                                }
+                            },
+                            CentreTarget = iconFacade
+                        }
+                    }
+                },
+            };
+
+            buttonsPlay.Add(new Button(@"solo", @"select-6", FontAwesome.fa_user, new Color4(102, 68, 204, 255), () => OnSolo?.Invoke(), WEDGE_WIDTH, Key.P));
+            buttonsPlay.Add(new Button(@"multi", @"select-5", FontAwesome.fa_users, new Color4(94, 63, 186, 255), () => OnMulti?.Invoke(), 0, Key.M));
+            buttonsPlay.Add(new Button(@"chart", @"select-5", FontAwesome.fa_osu_charts, new Color4(80, 53, 160, 255), () => OnChart?.Invoke()));
+
+            buttonsTopLevel.Add(new Button(@"play", @"select-1", FontAwesome.fa_osu_logo, new Color4(102, 68, 204, 255), onPlay, WEDGE_WIDTH, Key.P));
+            buttonsTopLevel.Add(new Button(@"osu!editor", @"select-5", FontAwesome.fa_osu_edit_o, new Color4(238, 170, 0, 255), () => OnEdit?.Invoke(), 0, Key.E));
+            buttonsTopLevel.Add(new Button(@"osu!direct", string.Empty, FontAwesome.fa_osu_chevron_down_o, new Color4(165, 204, 0, 255), () => OnDirect?.Invoke(), 0, Key.D));
+            buttonsTopLevel.Add(new Button(@"exit", string.Empty, FontAwesome.fa_osu_cross_o, new Color4(238, 51, 153, 255), onExit, 0, Key.Q));
+
+            buttonFlow.AddRange(buttonsPlay);
+            buttonFlow.AddRange(buttonsTopLevel);
+        }
+
+        [BackgroundDependencyLoader(true)]
+        private void load(AudioManager audio, OsuGame game = null)
+        {
+            toolbar = game?.Toolbar;
+            sampleBack = audio.Sample.Get(@"Menu/select-4");
+        }
+
+        protected override bool OnKeyDown(InputState state, KeyDownEventArgs args)
+        {
+            if (args.Repeat) return false;
+
+            switch (args.Key)
+            {
+                case Key.Space:
+                    logo?.TriggerOnClick(state);
+                    return true;
+                case Key.Escape:
+                    switch (State)
+                    {
+                        case MenuState.TopLevel:
+                            State = MenuState.Initial;
+                            return true;
+                        case MenuState.Play:
+                            backButton.TriggerOnClick();
+                            return true;
+                    }
+
+
+                    return false;
+            }
+
+            return false;
+        }
+
+        private void onPlay()
+        {
+            State = MenuState.Play;
+        }
+
+        private void onExit()
+        {
+            OnExit?.Invoke();
+        }
+
+        private void onBack()
+        {
+            sampleBack?.Play();
+            State = MenuState.TopLevel;
+        }
+
+        private void onOsuLogo()
+        {
+            switch (state)
+            {
+                case MenuState.Initial:
+                    State = MenuState.TopLevel;
+                    return;
+                case MenuState.TopLevel:
+                    buttonsTopLevel.First().TriggerOnClick();
+                    return;
+                case MenuState.Play:
+                    buttonsPlay.First().TriggerOnClick();
+                    return;
+            }
+        }
+
+        private MenuState state;
+
+        public override bool HandleInput => state != MenuState.Exit;
+
+        public MenuState State
+        {
+            get { return state; }
+
+            set
+            {
+                if (state == value) return;
+
+                MenuState lastState = state;
+                state = value;
+
+                //todo: figure a more elegant way of doing this.
+                buttonsTopLevel.ForEach(b => b.ContractStyle = 0);
+                buttonsPlay.ForEach(b => b.ContractStyle = 0);
+                backButton.ContractStyle = 0;
+                settingsButton.ContractStyle = 0;
+
+                if (state == MenuState.TopLevel)
+                    buttonArea.FinishTransforms(true);
+
+                using (buttonArea.BeginDelayedSequence(lastState == MenuState.Initial ? 150 : 0, true))
+                {
+                    switch (state)
+                    {
+                        case MenuState.Exit:
+                        case MenuState.Initial:
+                            trackingPosition = false;
+
+                            buttonAreaBackground.ScaleTo(Vector2.One, 500, Easing.Out);
+                            buttonArea.FadeOut(300);
+
+                            logo?.Delay(150)
+                                .Schedule(() =>
+                                {
+                                    toolbar?.Hide();
+
+                                    logo.ClearTransforms(targetMember: nameof(Position));
+                                    logo.RelativePositionAxes = Axes.Both;
+
+                                    logo.MoveTo(new Vector2(0.5f), 800, Easing.OutExpo);
+                                    logo.ScaleTo(1, 800, Easing.OutExpo);
+                                });
+
+                            foreach (Button b in buttonsTopLevel)
+                                b.State = ButtonState.Contracted;
+
+                            foreach (Button b in buttonsPlay)
+                                b.State = ButtonState.Contracted;
+
+                            if (state != MenuState.Exit && lastState == MenuState.TopLevel)
+                                sampleBack?.Play();
+                            break;
+                        case MenuState.TopLevel:
+                            buttonAreaBackground.ScaleTo(Vector2.One, 200, Easing.Out);
+
+                            logo.ClearTransforms(targetMember: nameof(Position));
+                            logo.RelativePositionAxes = Axes.None;
+
+                            trackingPosition = true;
+
+                            switch (lastState)
+                            {
+                                case MenuState.Initial:
+                                    logo.ScaleTo(0.5f, 200, Easing.In);
+
+                                    trackingPosition = false;
+                                    logo
+                                        .MoveTo(iconTrackingPosition, lastState == MenuState.EnteringMode ? 0 : 200, Easing.In)
+                                        .OnComplete(o =>
+                                        {
+                                            trackingPosition = true;
+
+                                            if (logo.Scale.X > 0.5f)
+                                            {
+                                                o.Impact();
+                                                toolbar?.Show();
+                                            }
+                                        });
+                                    break;
+                                default:
+                                    logo.ScaleTo(0.5f, 200, Easing.OutQuint);
+                                    break;
+                            }
+
+                            buttonArea.FadeIn(300);
+
+                            foreach (Button b in buttonsTopLevel)
+                                b.State = ButtonState.Expanded;
+
+                            foreach (Button b in buttonsPlay)
+                                b.State = ButtonState.Contracted;
+                            break;
+                        case MenuState.Play:
+                            foreach (Button b in buttonsTopLevel)
+                                b.State = ButtonState.Exploded;
+
+                            foreach (Button b in buttonsPlay)
+                                b.State = ButtonState.Expanded;
+                            break;
+                        case MenuState.EnteringMode:
+                            buttonAreaBackground.ScaleTo(new Vector2(2, 0), 300, Easing.InSine);
+
+                            trackingPosition = true;
+
+                            buttonsTopLevel.ForEach(b => b.ContractStyle = 1);
+                            buttonsPlay.ForEach(b => b.ContractStyle = 1);
+                            backButton.ContractStyle = 1;
+                            settingsButton.ContractStyle = 1;
+
+                            foreach (Button b in buttonsTopLevel)
+                                b.State = ButtonState.Contracted;
+
+                            foreach (Button b in buttonsPlay)
+                                b.State = ButtonState.Contracted;
+                            break;
+                    }
+
+                    backButton.State = state == MenuState.Play ? ButtonState.Expanded : ButtonState.Contracted;
+                    settingsButton.State = state == MenuState.TopLevel ? ButtonState.Expanded : ButtonState.Contracted;
+                }
+
+                StateChanged?.Invoke(State);
+            }
+        }
+
+        private Vector2 iconTrackingPosition => logo.Parent.ToLocalSpace(iconFacade.ScreenSpaceDrawQuad.Centre);
+
+        private bool trackingPosition;
+
+        protected override void Update()
+        {
+            //if (OsuGame.IdleTime > 6000 && State != MenuState.Exit)
+            //    State = MenuState.Initial;
+
+            base.Update();
+
+            if (logo != null)
+            {
+                if (trackingPosition)
+                    logo.Position = iconTrackingPosition;
+
+                iconFacade.Width = logo.SizeForFlow * 0.5f;
+            }
+        }
+    }
+
+    public enum MenuState
+    {
+        Initial,
+        TopLevel,
+        Play,
+        EnteringMode,
+        Exit,
+    }
+}