--- conflicted
+++ resolved
@@ -28,10 +28,6 @@
             if (beatDivisor != null)
                 this.beatDivisor.BindTo(beatDivisor);
 
-<<<<<<< HEAD
-            TimelineArea timelineArea;
-=======
->>>>>>> 519200c3
             Children = new Drawable[]
             {
                 new GridContainer
@@ -68,11 +64,7 @@
                                                     {
                                                         RelativeSizeAxes = Axes.Both,
                                                         Padding = new MarginPadding { Right = 5 },
-<<<<<<< HEAD
-                                                        Child = timelineArea = new TimelineArea { RelativeSizeAxes = Axes.Both }
-=======
-                                                        Child = new ScrollableTimeline { RelativeSizeAxes = Axes.Both }
->>>>>>> 519200c3
+                                                        Child = new TimelineArea { RelativeSizeAxes = Axes.Both }
                                                     },
                                                     new BeatDivisorControl(beatDivisor) { RelativeSizeAxes = Axes.Both }
                                                 },
@@ -101,11 +93,6 @@
                 },
             };
 
-<<<<<<< HEAD
-            timelineArea.Beatmap.BindTo(Beatmap);
-
-=======
->>>>>>> 519200c3
             var ruleset = Beatmap.Value.BeatmapInfo.Ruleset?.CreateInstance();
             if (ruleset == null)
             {
