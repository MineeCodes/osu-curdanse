<<<<<<< HEAD
﻿<Project Sdk="Microsoft.NET.Sdk">
  <Import Project="..\osu.Game.props" />
  <Import Project="..\OpenTK.props" />
  <PropertyGroup Label="Project">
    <TargetFramework>netstandard2.0</TargetFramework>
=======
﻿<?xml version="1.0" encoding="utf-8"?>
<Project ToolsVersion="14.0" DefaultTargets="Build" xmlns="http://schemas.microsoft.com/developer/msbuild/2003">
  <Import Project="..\osu.Game.props" />
  <PropertyGroup>
    <Configuration Condition=" '$(Configuration)' == '' ">Debug</Configuration>
    <Platform Condition=" '$(Platform)' == '' ">AnyCPU</Platform>
    <ProjectGuid>{F167E17A-7DE6-4AF5-B920-A5112296C695}</ProjectGuid>
>>>>>>> 442b234a
    <OutputType>Library</OutputType>
    <PlatformTarget>AnyCPU</PlatformTarget>
    <AllowUnsafeBlocks>true</AllowUnsafeBlocks>
    <Company>ppy Pty Ltd</Company>
    <Version>1.0.0.0</Version>
    <Copyright>ppy Pty Ltd 2007-2017</Copyright>
    <AssemblyTitle>osu.Game.Rulesets.Taiko</AssemblyTitle>
    <Description>bash the drum. to the beat.</Description>
    <Product>osu.Game.Rulesets.Taiko</Product>
  </PropertyGroup>
<<<<<<< HEAD
  <ItemGroup Label="Project References">
    <ProjectReference Include="..\osu-framework\osu.Framework\osu.Framework.csproj" />
    <ProjectReference Include="..\osu.Game\osu.Game.csproj" />
=======
  <PropertyGroup Condition=" '$(Configuration)|$(Platform)' == 'Debug|AnyCPU' ">
    <DebugSymbols>true</DebugSymbols>
    <DebugType>full</DebugType>
    <Optimize>false</Optimize>
    <OutputPath>bin\Debug\</OutputPath>
    <DefineConstants>DEBUG;TRACE</DefineConstants>
    <ErrorReport>prompt</ErrorReport>
    <WarningLevel>4</WarningLevel>
    <TreatWarningsAsErrors>false</TreatWarningsAsErrors>
  </PropertyGroup>
  <PropertyGroup Condition=" '$(Configuration)|$(Platform)' == 'Release|AnyCPU' ">
    <DebugType>pdbonly</DebugType>
    <Optimize>true</Optimize>
    <OutputPath>bin\Release\</OutputPath>
    <DefineConstants>TRACE</DefineConstants>
    <ErrorReport>prompt</ErrorReport>
    <WarningLevel>4</WarningLevel>
    <TreatWarningsAsErrors>false</TreatWarningsAsErrors>
  </PropertyGroup>
  <ItemGroup>
    <Reference Include="nunit.framework, Version=3.8.1.0, Culture=neutral, PublicKeyToken=2638cd05610744eb, processorArchitecture=MSIL">
      <HintPath>$(SolutionDir)\packages\NUnit.3.8.1\lib\net45\nunit.framework.dll</HintPath>
      <Private>True</Private>
    </Reference>
    <Reference Include="OpenTK, Version=3.0.0.0, Culture=neutral, PublicKeyToken=bad199fe84eb3df4, processorArchitecture=MSIL">
      <HintPath>$(SolutionDir)\packages\OpenTK.3.0.0-git00009\lib\net20\OpenTK.dll</HintPath>
      <Private>True</Private>
    </Reference>
    <Reference Include="System" />
    <Reference Include="System.Core" />
  </ItemGroup>
  <ItemGroup>
    <Compile Include="Beatmaps\TaikoBeatmapConverter.cs" />
    <Compile Include="Judgements\TaikoDrumRollTickJudgement.cs" />
    <Compile Include="Judgements\TaikoStrongHitJudgement.cs" />
    <Compile Include="Judgements\TaikoJudgement.cs" />
    <Compile Include="Objects\BarLine.cs" />
    <Compile Include="Objects\Drawables\DrawableBarLine.cs" />
    <Compile Include="Objects\Drawables\DrawableBarLineMajor.cs" />
    <Compile Include="Objects\CentreHit.cs" />
    <Compile Include="Objects\Drawables\DrawableRimHit.cs" />
    <Compile Include="Objects\Drawables\DrawableRimHitStrong.cs" />
    <Compile Include="Objects\Drawables\DrawableCentreHit.cs" />
    <Compile Include="Objects\Drawables\DrawableHit.cs" />
    <Compile Include="Objects\Drawables\DrawableCentreHitStrong.cs" />
    <Compile Include="Objects\Drawables\DrawableHitStrong.cs" />
    <Compile Include="Objects\Drawables\Pieces\ElongatedCirclePiece.cs" />
    <Compile Include="Objects\Drawables\Pieces\CentreHitSymbolPiece.cs" />
    <Compile Include="Objects\Drawables\DrawableDrumRoll.cs" />
    <Compile Include="Objects\Drawables\DrawableDrumRollTick.cs" />
    <Compile Include="Objects\Drawables\DrawableSwell.cs" />
    <Compile Include="Objects\Drawables\DrawableTaikoHitObject.cs" />
    <Compile Include="Objects\Drawables\Pieces\RimHitSymbolPiece.cs" />
    <Compile Include="Objects\Drawables\Pieces\CirclePiece.cs" />
    <Compile Include="Objects\Drawables\Pieces\SwellSymbolPiece.cs" />
    <Compile Include="Objects\Drawables\Pieces\TaikoPiece.cs" />
    <Compile Include="Objects\Drawables\Pieces\TickPiece.cs" />
    <Compile Include="Objects\DrumRoll.cs" />
    <Compile Include="Objects\DrumRollTick.cs" />
    <Compile Include="Objects\Hit.cs" />
    <Compile Include="Objects\RimHit.cs" />
    <Compile Include="Objects\Swell.cs" />
    <Compile Include="Replays\TaikoFramedReplayInputHandler.cs" />
    <Compile Include="Replays\TaikoAutoGenerator.cs" />
    <Compile Include="Objects\TaikoHitObject.cs" />
    <Compile Include="Objects\TaikoHitObjectDifficulty.cs" />
    <Compile Include="TaikoDifficultyCalculator.cs" />
    <Compile Include="Properties\AssemblyInfo.cs" />
    <Compile Include="Scoring\TaikoScoreProcessor.cs" />
    <Compile Include="TaikoInputManager.cs" />
    <Compile Include="Tests\TestCasePerformancePoints.cs" />
    <Compile Include="Tests\TestCaseTaikoPlayfield.cs" />
    <Compile Include="UI\HitTarget.cs" />
    <Compile Include="UI\InputDrum.cs" />
    <Compile Include="UI\KiaiHitExplosion.cs" />
    <Compile Include="UI\DrawableTaikoJudgement.cs" />
    <Compile Include="UI\HitExplosion.cs" />
    <Compile Include="UI\TaikoRulesetContainer.cs" />
    <Compile Include="UI\TaikoPlayfield.cs" />
    <Compile Include="TaikoRuleset.cs" />
    <Compile Include="Mods\TaikoMod.cs" />
  </ItemGroup>
  <ItemGroup>
    <None Include="app.config" />
    <None Include="OpenTK.dll.config" />
    <None Include="packages.config" />
>>>>>>> 442b234a
  </ItemGroup>
  <ItemGroup Label="Package References">
    <PackageReference Include="NUnit" Version="3.8.1" />
  </ItemGroup>
</Project><|MERGE_RESOLUTION|>--- conflicted
+++ resolved
@@ -1,18 +1,8 @@
-<<<<<<< HEAD
 ﻿<Project Sdk="Microsoft.NET.Sdk">
   <Import Project="..\osu.Game.props" />
   <Import Project="..\OpenTK.props" />
   <PropertyGroup Label="Project">
     <TargetFramework>netstandard2.0</TargetFramework>
-=======
-﻿<?xml version="1.0" encoding="utf-8"?>
-<Project ToolsVersion="14.0" DefaultTargets="Build" xmlns="http://schemas.microsoft.com/developer/msbuild/2003">
-  <Import Project="..\osu.Game.props" />
-  <PropertyGroup>
-    <Configuration Condition=" '$(Configuration)' == '' ">Debug</Configuration>
-    <Platform Condition=" '$(Platform)' == '' ">AnyCPU</Platform>
-    <ProjectGuid>{F167E17A-7DE6-4AF5-B920-A5112296C695}</ProjectGuid>
->>>>>>> 442b234a
     <OutputType>Library</OutputType>
     <PlatformTarget>AnyCPU</PlatformTarget>
     <AllowUnsafeBlocks>true</AllowUnsafeBlocks>
@@ -23,98 +13,9 @@
     <Description>bash the drum. to the beat.</Description>
     <Product>osu.Game.Rulesets.Taiko</Product>
   </PropertyGroup>
-<<<<<<< HEAD
   <ItemGroup Label="Project References">
     <ProjectReference Include="..\osu-framework\osu.Framework\osu.Framework.csproj" />
     <ProjectReference Include="..\osu.Game\osu.Game.csproj" />
-=======
-  <PropertyGroup Condition=" '$(Configuration)|$(Platform)' == 'Debug|AnyCPU' ">
-    <DebugSymbols>true</DebugSymbols>
-    <DebugType>full</DebugType>
-    <Optimize>false</Optimize>
-    <OutputPath>bin\Debug\</OutputPath>
-    <DefineConstants>DEBUG;TRACE</DefineConstants>
-    <ErrorReport>prompt</ErrorReport>
-    <WarningLevel>4</WarningLevel>
-    <TreatWarningsAsErrors>false</TreatWarningsAsErrors>
-  </PropertyGroup>
-  <PropertyGroup Condition=" '$(Configuration)|$(Platform)' == 'Release|AnyCPU' ">
-    <DebugType>pdbonly</DebugType>
-    <Optimize>true</Optimize>
-    <OutputPath>bin\Release\</OutputPath>
-    <DefineConstants>TRACE</DefineConstants>
-    <ErrorReport>prompt</ErrorReport>
-    <WarningLevel>4</WarningLevel>
-    <TreatWarningsAsErrors>false</TreatWarningsAsErrors>
-  </PropertyGroup>
-  <ItemGroup>
-    <Reference Include="nunit.framework, Version=3.8.1.0, Culture=neutral, PublicKeyToken=2638cd05610744eb, processorArchitecture=MSIL">
-      <HintPath>$(SolutionDir)\packages\NUnit.3.8.1\lib\net45\nunit.framework.dll</HintPath>
-      <Private>True</Private>
-    </Reference>
-    <Reference Include="OpenTK, Version=3.0.0.0, Culture=neutral, PublicKeyToken=bad199fe84eb3df4, processorArchitecture=MSIL">
-      <HintPath>$(SolutionDir)\packages\OpenTK.3.0.0-git00009\lib\net20\OpenTK.dll</HintPath>
-      <Private>True</Private>
-    </Reference>
-    <Reference Include="System" />
-    <Reference Include="System.Core" />
-  </ItemGroup>
-  <ItemGroup>
-    <Compile Include="Beatmaps\TaikoBeatmapConverter.cs" />
-    <Compile Include="Judgements\TaikoDrumRollTickJudgement.cs" />
-    <Compile Include="Judgements\TaikoStrongHitJudgement.cs" />
-    <Compile Include="Judgements\TaikoJudgement.cs" />
-    <Compile Include="Objects\BarLine.cs" />
-    <Compile Include="Objects\Drawables\DrawableBarLine.cs" />
-    <Compile Include="Objects\Drawables\DrawableBarLineMajor.cs" />
-    <Compile Include="Objects\CentreHit.cs" />
-    <Compile Include="Objects\Drawables\DrawableRimHit.cs" />
-    <Compile Include="Objects\Drawables\DrawableRimHitStrong.cs" />
-    <Compile Include="Objects\Drawables\DrawableCentreHit.cs" />
-    <Compile Include="Objects\Drawables\DrawableHit.cs" />
-    <Compile Include="Objects\Drawables\DrawableCentreHitStrong.cs" />
-    <Compile Include="Objects\Drawables\DrawableHitStrong.cs" />
-    <Compile Include="Objects\Drawables\Pieces\ElongatedCirclePiece.cs" />
-    <Compile Include="Objects\Drawables\Pieces\CentreHitSymbolPiece.cs" />
-    <Compile Include="Objects\Drawables\DrawableDrumRoll.cs" />
-    <Compile Include="Objects\Drawables\DrawableDrumRollTick.cs" />
-    <Compile Include="Objects\Drawables\DrawableSwell.cs" />
-    <Compile Include="Objects\Drawables\DrawableTaikoHitObject.cs" />
-    <Compile Include="Objects\Drawables\Pieces\RimHitSymbolPiece.cs" />
-    <Compile Include="Objects\Drawables\Pieces\CirclePiece.cs" />
-    <Compile Include="Objects\Drawables\Pieces\SwellSymbolPiece.cs" />
-    <Compile Include="Objects\Drawables\Pieces\TaikoPiece.cs" />
-    <Compile Include="Objects\Drawables\Pieces\TickPiece.cs" />
-    <Compile Include="Objects\DrumRoll.cs" />
-    <Compile Include="Objects\DrumRollTick.cs" />
-    <Compile Include="Objects\Hit.cs" />
-    <Compile Include="Objects\RimHit.cs" />
-    <Compile Include="Objects\Swell.cs" />
-    <Compile Include="Replays\TaikoFramedReplayInputHandler.cs" />
-    <Compile Include="Replays\TaikoAutoGenerator.cs" />
-    <Compile Include="Objects\TaikoHitObject.cs" />
-    <Compile Include="Objects\TaikoHitObjectDifficulty.cs" />
-    <Compile Include="TaikoDifficultyCalculator.cs" />
-    <Compile Include="Properties\AssemblyInfo.cs" />
-    <Compile Include="Scoring\TaikoScoreProcessor.cs" />
-    <Compile Include="TaikoInputManager.cs" />
-    <Compile Include="Tests\TestCasePerformancePoints.cs" />
-    <Compile Include="Tests\TestCaseTaikoPlayfield.cs" />
-    <Compile Include="UI\HitTarget.cs" />
-    <Compile Include="UI\InputDrum.cs" />
-    <Compile Include="UI\KiaiHitExplosion.cs" />
-    <Compile Include="UI\DrawableTaikoJudgement.cs" />
-    <Compile Include="UI\HitExplosion.cs" />
-    <Compile Include="UI\TaikoRulesetContainer.cs" />
-    <Compile Include="UI\TaikoPlayfield.cs" />
-    <Compile Include="TaikoRuleset.cs" />
-    <Compile Include="Mods\TaikoMod.cs" />
-  </ItemGroup>
-  <ItemGroup>
-    <None Include="app.config" />
-    <None Include="OpenTK.dll.config" />
-    <None Include="packages.config" />
->>>>>>> 442b234a
   </ItemGroup>
   <ItemGroup Label="Package References">
     <PackageReference Include="NUnit" Version="3.8.1" />
