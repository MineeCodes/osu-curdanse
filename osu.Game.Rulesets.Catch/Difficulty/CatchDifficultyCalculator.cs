--- conflicted
+++ resolved
@@ -1,26 +1,18 @@
 ﻿// Copyright (c) 2007-2018 ppy Pty Ltd <contact@ppy.sh>.
 // Licensed under the MIT Licence - https://raw.githubusercontent.com/ppy/osu/master/LICENCE
 
-<<<<<<< HEAD
 using System;
-using System.Collections.Generic;
 using osu.Game.Beatmaps;
 using osu.Game.Rulesets.Difficulty;
 using osu.Game.Rulesets.Mods;
 using osu.Game.Rulesets.Catch.Objects;
 using osu.Game.Rulesets.Catch.UI;
 using osu.Game.Rulesets.Objects;
-=======
-using osu.Game.Beatmaps;
-using osu.Game.Rulesets.Difficulty;
-using osu.Game.Rulesets.Mods;
->>>>>>> bf9b210a
 
 namespace osu.Game.Rulesets.Catch.Difficulty
 {
     public class CatchDifficultyCalculator : DifficultyCalculator
     {
-<<<<<<< HEAD
         private const double star_scaling_factor = 0.145;
         private const float playfield_width = CatchPlayfield.BASE_WIDTH;
 
@@ -164,13 +156,5 @@
 
             return difficulty;
         }
-=======
-        public CatchDifficultyCalculator(Ruleset ruleset, WorkingBeatmap beatmap)
-            : base(ruleset, beatmap)
-        {
-        }
-
-        protected override DifficultyAttributes Calculate(IBeatmap beatmap, Mod[] mods, double timeRate) => new DifficultyAttributes(mods, 0);
->>>>>>> bf9b210a
     }
 }