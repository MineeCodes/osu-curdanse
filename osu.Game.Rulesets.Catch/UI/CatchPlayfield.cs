﻿// Copyright (c) 2007-2018 ppy Pty Ltd <contact@ppy.sh>.
// Licensed under the MIT Licence - https://raw.githubusercontent.com/ppy/osu/master/LICENCE

using osu.Framework.Graphics;
<<<<<<< HEAD
using OpenTK;
=======
using osu.Game.Rulesets.UI;
>>>>>>> 5b6ddb98
using osu.Framework.Graphics.Containers;
using osu.Game.Beatmaps;
using osu.Game.Rulesets.Catch.Objects;
using osu.Game.Rulesets.Catch.Objects.Drawable;
using osu.Game.Rulesets.Judgements;
using osu.Game.Rulesets.Objects.Drawables;
using osu.Game.Rulesets.UI.Scrolling;

namespace osu.Game.Rulesets.Catch.UI
{
    public class CatchPlayfield : ScrollingPlayfield
    {
        public const float BASE_WIDTH = 512;

        protected override Container<Drawable> Content => content;
        private readonly Container<Drawable> content;

        private readonly CatcherArea catcherArea;

        public CatchPlayfield(BeatmapDifficulty difficulty)
<<<<<<< HEAD
            : base(ScrollingDirection.Down)
=======
            : base(Axes.Y, BASE_WIDTH)
>>>>>>> 5b6ddb98
        {
            Container explodingFruitContainer;

            Anchor = Anchor.TopCentre;
            Origin = Anchor.TopCentre;

            ScaledContent.Anchor = Anchor.BottomLeft;
            ScaledContent.Origin = Anchor.BottomLeft;

            ScaledContent.AddRange(new Drawable[]
            {
                content = new Container<Drawable>
                {
                    RelativeSizeAxes = Axes.Both,
                },
                explodingFruitContainer = new Container
                {
                    RelativeSizeAxes = Axes.Both,
                },
                catcherArea = new CatcherArea(difficulty)
                {
                    ExplodingFruitTarget = explodingFruitContainer,
                    Anchor = Anchor.BottomLeft,
                    Origin = Anchor.TopLeft,
                }
            });
        }

        public bool CheckIfWeCanCatch(CatchHitObject obj) => catcherArea.AttemptCatch(obj);

        public override void Add(DrawableHitObject h)
        {
            h.Depth = (float)h.HitObject.StartTime;

            base.Add(h);

            var fruit = (DrawableCatchHitObject)h;
            fruit.CheckPosition = CheckIfWeCanCatch;
        }

        public override void OnJudgement(DrawableHitObject judgedObject, Judgement judgement) => catcherArea.OnJudgement((DrawableCatchHitObject)judgedObject, judgement);
    }
}
<|MERGE_RESOLUTION|>--- conflicted
+++ resolved
@@ -1,77 +1,70 @@
-﻿// Copyright (c) 2007-2018 ppy Pty Ltd <contact@ppy.sh>.
-// Licensed under the MIT Licence - https://raw.githubusercontent.com/ppy/osu/master/LICENCE
-
-using osu.Framework.Graphics;
-<<<<<<< HEAD
-using OpenTK;
-=======
-using osu.Game.Rulesets.UI;
->>>>>>> 5b6ddb98
-using osu.Framework.Graphics.Containers;
-using osu.Game.Beatmaps;
-using osu.Game.Rulesets.Catch.Objects;
-using osu.Game.Rulesets.Catch.Objects.Drawable;
-using osu.Game.Rulesets.Judgements;
-using osu.Game.Rulesets.Objects.Drawables;
-using osu.Game.Rulesets.UI.Scrolling;
-
-namespace osu.Game.Rulesets.Catch.UI
-{
-    public class CatchPlayfield : ScrollingPlayfield
-    {
-        public const float BASE_WIDTH = 512;
-
-        protected override Container<Drawable> Content => content;
-        private readonly Container<Drawable> content;
-
-        private readonly CatcherArea catcherArea;
-
-        public CatchPlayfield(BeatmapDifficulty difficulty)
-<<<<<<< HEAD
-            : base(ScrollingDirection.Down)
-=======
-            : base(Axes.Y, BASE_WIDTH)
->>>>>>> 5b6ddb98
-        {
-            Container explodingFruitContainer;
-
-            Anchor = Anchor.TopCentre;
-            Origin = Anchor.TopCentre;
-
-            ScaledContent.Anchor = Anchor.BottomLeft;
-            ScaledContent.Origin = Anchor.BottomLeft;
-
-            ScaledContent.AddRange(new Drawable[]
-            {
-                content = new Container<Drawable>
-                {
-                    RelativeSizeAxes = Axes.Both,
-                },
-                explodingFruitContainer = new Container
-                {
-                    RelativeSizeAxes = Axes.Both,
-                },
-                catcherArea = new CatcherArea(difficulty)
-                {
-                    ExplodingFruitTarget = explodingFruitContainer,
-                    Anchor = Anchor.BottomLeft,
-                    Origin = Anchor.TopLeft,
-                }
-            });
-        }
-
-        public bool CheckIfWeCanCatch(CatchHitObject obj) => catcherArea.AttemptCatch(obj);
-
-        public override void Add(DrawableHitObject h)
-        {
-            h.Depth = (float)h.HitObject.StartTime;
-
-            base.Add(h);
-
-            var fruit = (DrawableCatchHitObject)h;
-            fruit.CheckPosition = CheckIfWeCanCatch;
-        }
-
-        public override void OnJudgement(DrawableHitObject judgedObject, Judgement judgement) => catcherArea.OnJudgement((DrawableCatchHitObject)judgedObject, judgement);
-    }
-}
+﻿// Copyright (c) 2007-2018 ppy Pty Ltd <contact@ppy.sh>.
+// Licensed under the MIT Licence - https://raw.githubusercontent.com/ppy/osu/master/LICENCE
+
+using osu.Framework.Graphics;
+using osu.Game.Rulesets.UI;
+using OpenTK;
+using osu.Framework.Graphics.Containers;
+using osu.Game.Beatmaps;
+using osu.Game.Rulesets.Catch.Objects;
+using osu.Game.Rulesets.Catch.Objects.Drawable;
+using osu.Game.Rulesets.Judgements;
+using osu.Game.Rulesets.Objects.Drawables;
+using osu.Game.Rulesets.UI.Scrolling;
+
+namespace osu.Game.Rulesets.Catch.UI
+{
+    public class CatchPlayfield : ScrollingPlayfield
+    {
+        public const float BASE_WIDTH = 512;
+
+        protected override Container<Drawable> Content => content;
+        private readonly Container<Drawable> content;
+
+        private readonly CatcherArea catcherArea;
+
+        public CatchPlayfield(BeatmapDifficulty difficulty)
+            : base(Axes.Y, BASE_WIDTH)
+        {
+            Container explodingFruitContainer;
+
+            Anchor = Anchor.TopCentre;
+            Origin = Anchor.TopCentre;
+
+            ScaledContent.Anchor = Anchor.BottomLeft;
+            ScaledContent.Origin = Anchor.BottomLeft;
+
+            ScaledContent.AddRange(new Drawable[]
+            {
+                content = new Container<Drawable>
+                {
+                    RelativeSizeAxes = Axes.Both,
+                },
+                explodingFruitContainer = new Container
+                {
+                    RelativeSizeAxes = Axes.Both,
+                },
+                catcherArea = new CatcherArea(difficulty)
+                {
+                    ExplodingFruitTarget = explodingFruitContainer,
+                    Anchor = Anchor.BottomLeft,
+                    Origin = Anchor.TopLeft,
+                }
+            });
+        }
+
+        public bool CheckIfWeCanCatch(CatchHitObject obj) => catcherArea.AttemptCatch(obj);
+
+        public override void Add(DrawableHitObject h)
+        {
+            h.Depth = (float)h.HitObject.StartTime;
+
+            base.Add(h);
+
+            var fruit = (DrawableCatchHitObject)h;
+            fruit.CheckPosition = CheckIfWeCanCatch;
+        }
+
+        public override void OnJudgement(DrawableHitObject judgedObject, Judgement judgement) => catcherArea.OnJudgement((DrawableCatchHitObject)judgedObject, judgement);
+    }
+}